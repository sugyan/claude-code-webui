--- conflicted
+++ resolved
@@ -1,11 +1,7 @@
 {
   "name": "claude-code-webui",
-<<<<<<< HEAD
-  "version": "0.1.34",
+  "version": "0.1.35",
   "type": "module",
-=======
-  "version": "0.1.35",
->>>>>>> 4da399a4
   "description": "Web-based interface for the Claude Code CLI with streaming chat interface",
   "keywords": [
     "claude",
